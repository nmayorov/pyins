--- conflicted
+++ resolved
@@ -1,8 +1,4 @@
-<<<<<<< HEAD
 # cython : boundscheck=False, wraparound=False
-=======
-# cython: boundscheck=False, wraparound=False
->>>>>>> b2c01ed7
 
 """Strapdown integration implemented in Cython."""
 
@@ -68,19 +64,16 @@
           &ret[0, 0], &m)
 
 
-<<<<<<< HEAD
-=======
 cdef cross(double[:] a, double[:] b, double[:] ret):
     ret[0] = a[1] * b[2] - a[2] * b[1]
     ret[1] = a[2] * b[0] - a[0] * b[2]
     ret[2] = a[0] * b[1] - a[1] * b[0]
 
 
->>>>>>> b2c01ed7
 def integrate_fast(double dt, double[:] lat_arr, double[:] lon_arr,
-                   double[:] VE_arr, double[:] VN_arr, double[:, :, :] Cnb_arr,
-                   double[:, ::1] theta, double[:, ::1] dv, int earth_model,
-                   int offset=0):
+               double[:] VE_arr, double[:] VN_arr, double[:, :, :] Cnb_arr,
+               double[:, ::1] theta, double[:, ::1] dv, int earth_model,
+               int offset=0):
     cdef double r0 = R0[earth_model]
     cdef double e2 = E2[earth_model]
 
